--- conflicted
+++ resolved
@@ -23,11 +23,7 @@
 
 package object bag {
 
-<<<<<<< HEAD
-  type RelativePath = File => File
   type MimeType = String
 
-=======
->>>>>>> d011ab8c
   implicit def betterFileToPath(file: File): Path = file.path
 }