--- conflicted
+++ resolved
@@ -29,13 +29,9 @@
 import gov.loc.repository.bagit.verify.{ BagVerifier, FileCountAndTotalSizeVistor }
 import gov.loc.repository.bagit.writer.{ BagitFileWriter, FetchWriter, ManifestWriter, MetadataWriter }
 import nl.knaw.dans.bag.ChecksumAlgorithm.{ ChecksumAlgorithm, locDeconverter }
-<<<<<<< HEAD
 import nl.knaw.dans.bag.v0.metadata.files.FilesXmlItem
 import nl.knaw.dans.bag.v0.metadata.{ Metadata, MetadataElement }
-import nl.knaw.dans.bag.{ ChecksumAlgorithm, DansBag, FetchItem, RelativePath, betterFileToPath }
-=======
 import nl.knaw.dans.bag.{ ChecksumAlgorithm, DansBag, FetchItem, betterFileToPath }
->>>>>>> d011ab8c
 import org.joda.time.DateTime
 import org.joda.time.format.{ DateTimeFormatter, ISODateTimeFormat }
 
@@ -598,14 +594,6 @@
   /**
    * @inheritdoc
    */
-<<<<<<< HEAD
-  override def removeTagFile(pathInBag: Path): Try[DansV0Bag] = {
-    removeTagFile(_ / pathInBag.toString)
-  }
-
-  /**
-   * @inheritdoc
-   */
   override def getFileMetadata: Map[File, FilesXmlItem] = ???
 //    metadata.getFilesXml.list.map { case (path, md) => baseDir / path.toString -> md }
 
@@ -624,156 +612,70 @@
   /**
    * @inheritdoc
    */
-  override def getFileMetadata(file: RelativePath): Option[FilesXmlItem] = ???
+  override def getFileMetadata(file: Path): Option[FilesXmlItem] = ???
 //    // TODO test that this file exists, fail otherwise
-//    metadata.getFilesXml.get(baseDir relativize file)
-
-  /**
-   * @inheritdoc
-   */
-  override def getFileMetadata(file: Path): Option[FilesXmlItem] = {
-    getFileMetadata(_ / file.toString)
-  }
-
-  /**
-   * @inheritdoc
-   */
-  override def getFileMetadataInDirectory(dir: RelativePath): Seq[FilesXmlItem] = ???
+//    metadata.getFilesXml.get(baseDir / file.toString)
+
+  /**
+   * @inheritdoc
+   */
+  override def getFileMetadataInDirectory(dir: Path): Seq[FilesXmlItem] = ???
 //    // TODO test that this directory exists, fail otherwise
-//    metadata.getFilesXml.getInDirectory(baseDir relativize dir)
-
-  /**
-   * @inheritdoc
-   */
-  override def getFileMetadataInDirectory(dir: Path): Seq[FilesXmlItem] = {
-    getFileMetadataInDirectory(_ / dir.toString)
-  }
-
-  /**
-   * @inheritdoc
-   */
-  override def movePayloadFile(src: RelativePath, dest: RelativePath): DansBag = ???
-
-  /**
-   * @inheritdoc
-   */
-  override def movePayloadFile(src: Path, dest: Path): DansBag = {
-    movePayloadFile(_ / src.toString, _ / dest.toString)
-  }
-
-  /**
-   * @inheritdoc
-   */
-  override def moveFetchFile(src: RelativePath, dest: RelativePath): DansBag = ???
-
-  /**
-   * @inheritdoc
-   */
-  override def moveFetchFile(src: Path, dest: Path): DansBag = {
-    moveFetchFile(_ / src.toString, _ / dest.toString)
-  }
-
-  /**
-   * @inheritdoc
-   */
-  override def moveFetchFile(src: URL, dest: RelativePath): DansBag = ???
-
-  /**
-   * @inheritdoc
-   */
-  override def moveFetchFile(src: URL, dest: Path): DansBag = {
-    moveFetchFile(src, (base: File) => base / dest.toString)
-  }
-
-  /**
-   * @inheritdoc
-   */
-  override def updateMimetype(path: RelativePath): Try[DansBag] = ???
-
-  /**
-   * @inheritdoc
-   */
-  override def updateMimetype(path: Path): Try[DansBag] = {
-    updateMimetype(_ / path.toString)
-  }
-
-  /**
-   * @inheritdoc
-   */
-  override def setAccessibleToRights(path: RelativePath): Try[DansBag] = ???
-
-  /**
-   * @inheritdoc
-   */
-  override def setAccessibleToRights(path: Path): Try[DansBag] = {
-    setAccessibleToRights(_ / path.toString)
-  }
-
-  /**
-   * @inheritdoc
-   */
-  override def removeAccessibleToRights(path: RelativePath): Try[DansBag] = ???
-
-  /**
-   * @inheritdoc
-   */
-  override def removeAccessibleToRights(path: Path): Try[DansBag] = {
-    removeAccessibleToRights(_ / path.toString)
-  }
-
-  /**
-   * @inheritdoc
-   */
-  override def setVisibleToRights(path: RelativePath): Try[DansBag] = ???
-
-  /**
-   * @inheritdoc
-   */
-  override def setVisibleToRights(path: Path): Try[DansBag] = {
-    setVisibleToRights(_ / path.toString)
-  }
-
-  /**
-   * @inheritdoc
-   */
-  override def removeVisibleToRights(path: RelativePath): Try[DansBag] = ???
-
-  /**
-   * @inheritdoc
-   */
-  override def removeVisibleToRights(path: Path): Try[DansBag] = {
-    removeVisibleToRights(_ / path.toString)
-  }
-
-  /**
-   * @inheritdoc
-   */
-  override def addFileMetadata(path: RelativePath, elem: MetadataElement): Try[DansBag] = ???
-
-  /**
-   * @inheritdoc
-   */
-  override def addFileMetadata(path: Path, elem: MetadataElement): Try[DansBag] = {
-    addFileMetadata(_ / path.toString, elem)
-  }
-
-  /**
-   * @inheritdoc
-   */
-  override def removeFileMetadata(path: RelativePath, elem: MetadataElement): Try[DansBag] = ???
-
-  /**
-   * @inheritdoc
-   */
-  override def removeFileMetadata(path: Path, elem: MetadataElement): Try[DansBag] = {
-    removeFileMetadata(_ / path.toString, elem)
-  }
-
-  /**
-   * @inheritdoc
-   */
-=======
->>>>>>> d011ab8c
+//    metadata.getFilesXml.getInDirectory(baseDir / dir.toString)
+
+  /**
+   * @inheritdoc
+   */
+  override def movePayloadFile(src: Path, dest: Path): DansBag = ???
+
+  /**
+   * @inheritdoc
+   */
+  override def moveFetchFile(src: Path, dest: Path): DansBag = ???
+
+  /**
+   * @inheritdoc
+   */
+  override def moveFetchFile(src: URL, dest: Path): DansBag = ???
+
+  /**
+   * @inheritdoc
+   */
+  override def updateMimetype(path: Path): Try[DansBag] = ???
+
+  /**
+   * @inheritdoc
+   */
+  override def setAccessibleToRights(path: Path): Try[DansBag] = ???
+
+  /**
+   * @inheritdoc
+   */
+  override def removeAccessibleToRights(path: Path): Try[DansBag] = ???
+
+  /**
+   * @inheritdoc
+   */
+  override def setVisibleToRights(path: Path): Try[DansBag] = ???
+
+  /**
+   * @inheritdoc
+   */
+  override def removeVisibleToRights(path: Path): Try[DansBag] = ???
+
+  /**
+   * @inheritdoc
+   */
+  override def addFileMetadata(path: Path, elem: MetadataElement): Try[DansBag] = ???
+
+  /**
+   * @inheritdoc
+   */
+  override def removeFileMetadata(path: Path, elem: MetadataElement): Try[DansBag] = ???
+
+  /**
+   * @inheritdoc
+   */
   override def save(): Try[Unit] = Try {
     if (payloadManifestAlgorithms.isEmpty)
       throw new IllegalStateException("bag must contain at least one payload manifest")
